﻿<Project Sdk="Microsoft.NET.Sdk">
  <PropertyGroup>
    <OutputType>Exe</OutputType>
    <TargetFrameworks>netcoreapp2.0</TargetFrameworks>
    <AssemblyName>seqcli</AssemblyName>
    <ApplicationIcon>..\..\asset\SeqCli-Icon-128px.ico</ApplicationIcon>
    <RuntimeIdentifiers>win-x64;linux-x64;osx-x64</RuntimeIdentifiers>
    <GenerateAssemblyInformationalVersionAttribute>True</GenerateAssemblyInformationalVersionAttribute>
    <TreatWarningsAsErrors>True</TreatWarningsAsErrors>
    <TreatSpecificWarningsAsErrors />
    <Platforms>x64</Platforms>
    <LangVersion>7.2</LangVersion>
  </PropertyGroup>
  <ItemGroup>
    <Content Include="..\..\asset\SeqCli-Icon-128px.ico" Link="SeqCli-Icon-128px.ico" />
    <Content Include="Attribution\*.txt">
      <CopyToOutputDirectory>PreserveNewest</CopyToOutputDirectory>
    </Content>
  </ItemGroup>
  <ItemGroup>
    <PackageReference Include="newtonsoft.json" Version="10.0.3" />
    <PackageReference Include="Serilog" Version="2.6.0" />
    <PackageReference Include="serilog.filters.expressions" Version="1.1.0" />
    <PackageReference Include="Serilog.Formatting.Compact" Version="1.0.0" />
    <PackageReference Include="Serilog.Formatting.Compact.Reader" Version="1.0.2" />
    <PackageReference Include="Serilog.Sinks.Console" Version="3.0.1" />
    <PackageReference Include="Autofac" Version="4.0.0" />
<<<<<<< HEAD
=======
    <PackageReference Include="ILLink.Tasks" Version="0.1.4-preview-981901" />
    <PackageReference Include="Superpower" Version="1.1.0" />
>>>>>>> c969c273
    <PackageReference Include="System.Reactive" Version="3.1.1" />
    <PackageReference Include="System.Security.Cryptography.ProtectedData" Version="4.4.0" />
    <PackageReference Include="Seq.Api" Version="4.2.2" />
  </ItemGroup>
</Project><|MERGE_RESOLUTION|>--- conflicted
+++ resolved
@@ -25,11 +25,7 @@
     <PackageReference Include="Serilog.Formatting.Compact.Reader" Version="1.0.2" />
     <PackageReference Include="Serilog.Sinks.Console" Version="3.0.1" />
     <PackageReference Include="Autofac" Version="4.0.0" />
-<<<<<<< HEAD
-=======
-    <PackageReference Include="ILLink.Tasks" Version="0.1.4-preview-981901" />
     <PackageReference Include="Superpower" Version="1.1.0" />
->>>>>>> c969c273
     <PackageReference Include="System.Reactive" Version="3.1.1" />
     <PackageReference Include="System.Security.Cryptography.ProtectedData" Version="4.4.0" />
     <PackageReference Include="Seq.Api" Version="4.2.2" />
