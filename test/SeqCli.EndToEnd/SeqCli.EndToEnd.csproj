--- conflicted
+++ resolved
@@ -1,4 +1,4 @@
-﻿<?xml version="1.0" encoding="utf-8"?>
+<?xml version="1.0" encoding="utf-8"?>
 <Project Sdk="Microsoft.NET.Sdk">
   <PropertyGroup>
     <OutputType>Exe</OutputType>
@@ -13,26 +13,7 @@
     <PackageReference Include="Seq.Api" Version="5.1.0" />
   </ItemGroup>
   <ItemGroup>
-<<<<<<< HEAD
     <None Update="Data\*">
-=======
-    <None Update="Data\log-2.txt">
-      <CopyToOutputDirectory>PreserveNewest</CopyToOutputDirectory>
-    </None>
-    <None Update="Data\levelled-events.txt">
-      <CopyToOutputDirectory>PreserveNewest</CopyToOutputDirectory>
-    </None>
-    <None Update="Data\serilog-events.txt">
-      <CopyToOutputDirectory>PreserveNewest</CopyToOutputDirectory>
-    </None>
-    <None Update="Data\events.clef">
-      <CopyToOutputDirectory>PreserveNewest</CopyToOutputDirectory>
-    </None>
-    <None Update="Data\events.ndjson">
-      <CopyToOutputDirectory>PreserveNewest</CopyToOutputDirectory>
-    </None>
-    <None Update="Data\log-1.txt">
->>>>>>> f7b21438
       <CopyToOutputDirectory>PreserveNewest</CopyToOutputDirectory>
     </None>
   </ItemGroup>
