--- conflicted
+++ resolved
@@ -5,13 +5,9 @@
     <TargetFrameworks>net8.0;net8.0-windows</TargetFrameworks>
   </PropertyGroup>
   <ItemGroup>
-<<<<<<< HEAD
-    <PackageReference Include="xunit" Version="2.5.0" />
-=======
     <PackageReference Include="Autofac" Version="7.1.0" />
     <PackageReference Include="xunit" Version="2.6.2" />
     <PackageReference Include="Serilog.Sinks.Seq" Version="6.0.0" />
->>>>>>> 7c457a5f
   </ItemGroup>
   <ItemGroup>
     <None Update="Data\*">
